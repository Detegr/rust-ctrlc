// Copyright (c) 2015 CtrlC developers
// Licensed under the Apache License, Version 2.0
// <LICENSE-APACHE or
// http://www.apache.org/licenses/LICENSE-2.0> or the MIT
// license <LICENSE-MIT or http://opensource.org/licenses/MIT>,
// at your option. All files in the project carrying such
// notice may not be copied, modified, or distributed except
// according to those terms.

<<<<<<< HEAD
//! A simple easy to use wrapper around Ctrl-C / SIGTERM signal.

#![cfg_attr(feature="nightly", feature(static_condvar))]
#![cfg_attr(feature="nightly", feature(static_mutex))]

#[cfg(feature="stable")]
#[macro_use]
extern crate lazy_static;
=======
//! A simple easy to use wrapper around Ctrl-C.
//! # Example
//! ```no_run
//! extern crate ctrlc;
//! use ctrlc::CtrlC;
//! use std::sync::atomic::{AtomicBool, Ordering};
//! use std::sync::Arc;
//!
//! fn main() {
//!     let running = Arc::new(AtomicBool::new(true));
//!     let r = running.clone();
//!     CtrlC::set_handler(move || {
//!         r.store(false, Ordering::SeqCst);
//!     });
//!     println!("Waiting for Ctrl-C...");
//!     while running.load(Ordering::SeqCst) {}
//!     println!("Got it! Exiting...");
//! }
//! ```
>>>>>>> 6e093466

use std::sync::atomic::Ordering;
use std::thread;
use std::time;

mod features {
    use std::sync::atomic::{AtomicBool, ATOMIC_BOOL_INIT};
    pub static DONE: AtomicBool = ATOMIC_BOOL_INIT;
}
use self::features::*;

#[cfg(unix)]
mod platform {
    extern crate libc;
    use self::libc::c_int;
    use self::libc::sighandler_t;
    use self::libc::SIGINT;
    use self::libc::SIGTERM;
    use self::libc::signal;
    use std::sync::atomic::Ordering;

    pub fn handler(_: c_int) {
        super::features::DONE.store(true, Ordering::Relaxed);
    }
    #[inline]
    pub unsafe fn set_os_handler(handler: fn(c_int)) {
        signal(SIGINT, ::std::mem::transmute::<_, sighandler_t>(handler));
        signal(SIGTERM, ::std::mem::transmute::<_, sighandler_t>(handler));
    }
}
#[cfg(windows)]
mod platform {
    extern crate winapi;
    extern crate kernel32;
    use self::kernel32::SetConsoleCtrlHandler;
    use self::winapi::{BOOL, DWORD, TRUE};
    use std::sync::atomic::Ordering;

    pub unsafe extern "system" fn handler(_: DWORD) -> BOOL {
        super::features::DONE.store(true, Ordering::Relaxed);
        TRUE
    }
    #[inline]
    pub unsafe fn set_os_handler(handler: unsafe extern "system" fn(DWORD) -> BOOL) {
        SetConsoleCtrlHandler(Some(handler), TRUE);
    }
}
use self::platform::*;

pub struct CtrlC;
impl CtrlC {
    /// Sets up the signal handler for Ctrl-C using default polling rate of 100ms.
    /// # Example
    /// ```
    /// # use ctrlc::CtrlC;
    /// CtrlC::set_handler(|| println!("Hello world!"));
    /// ```
    pub fn set_handler<F>(user_handler: F)
        where F: Fn() -> () + 'static + Send
    {
        CtrlC::set_handler_with_polling_rate(user_handler, time::Duration::from_millis(100));
    }

    /// Sets up the signal handler for Ctrl-C using a custom polling rate.
    /// The polling rate is the amount of time the internal spinloop of CtrlC sleeps between
    /// iterations. Because condition variables are not safe to use inside a signal handler,
    /// CtrlC (from version 1.1.0) uses a spinloop and an atomic boolean instead.
    ///
    /// Normally you should use `set_handler` instead, but if the default rate of  100 milliseconds
    /// is too fast or too slow for you, you can use this routine instead to set your own.
    /// # Example
    /// ```
    /// # use std::time::Duration;
    /// # use ctrlc::CtrlC;
    /// CtrlC::set_handler_with_polling_rate(
    ///     || println!("Hello world!"),
    ///     Duration::from_millis(10)
    /// );
    /// ```
    pub fn set_handler_with_polling_rate<F>(user_handler: F, polling_rate: time::Duration)
        where F: Fn() -> () + 'static + Send
    {
        unsafe {
            set_os_handler(handler);
        }
        thread::spawn(move || {
            loop {
                if DONE.compare_and_swap(true, false, Ordering::Relaxed) {
                    user_handler();
                }
                thread::sleep(polling_rate);
            }
        });
    }
}<|MERGE_RESOLUTION|>--- conflicted
+++ resolved
@@ -7,16 +7,6 @@
 // notice may not be copied, modified, or distributed except
 // according to those terms.
 
-<<<<<<< HEAD
-//! A simple easy to use wrapper around Ctrl-C / SIGTERM signal.
-
-#![cfg_attr(feature="nightly", feature(static_condvar))]
-#![cfg_attr(feature="nightly", feature(static_mutex))]
-
-#[cfg(feature="stable")]
-#[macro_use]
-extern crate lazy_static;
-=======
 //! A simple easy to use wrapper around Ctrl-C.
 //! # Example
 //! ```no_run
@@ -36,7 +26,6 @@
 //!     println!("Got it! Exiting...");
 //! }
 //! ```
->>>>>>> 6e093466
 
 use std::sync::atomic::Ordering;
 use std::thread;
